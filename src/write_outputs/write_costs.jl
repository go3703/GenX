--- conflicted
+++ resolved
@@ -32,11 +32,8 @@
 		cFix = (value(EP[:eTotalCFix]) + (!isempty(inputs["STOR_ALL"]) ? value(EP[:eTotalCFixEnergy]) : 0) + (!isempty(inputs["STOR_ASYMMETRIC"]) ? value(EP[:eTotalCFixCharge]) : 0)) * (ModelScalingFactor^2)
 		dfCost[!,Symbol("Total")] = [objective_value(EP) * (ModelScalingFactor^2), cFix, cVar, value(EP[:eTotalCNSE]) * (ModelScalingFactor^2), 0, 0, 0]
 	else
-<<<<<<< HEAD
 		cVar = (value(EP[:eTotalCVarOut])+ (!isempty(inputs["STOR_ALL"]) ? value(EP[:eTotalCVarIn]) : 0) + (!isempty(inputs["FLEX"]) ? value(EP[:eTotalCVarFlexIn]) : 0))
-=======
-		cVar = value(EP[:eTotalCVarOut])+(!isempty(inputs["STOR_ALL"]) ? value(EP[:eTotalCVarIn]) : 0) + (!isempty(inputs["FLEX"]) ? value(EP[:eTotalCVarFlexIn]) : 0)
->>>>>>> 46260bc1
+		#cVar = value(EP[:eTotalCVarOut])+(!isempty(inputs["STOR_ALL"]) ? value(EP[:eTotalCVarIn]) : 0) + (!isempty(inputs["FLEX"]) ? value(EP[:eTotalCVarFlexIn]) : 0)
 		cFix = value(EP[:eTotalCFix]) + (!isempty(inputs["STOR_ALL"]) ? value(EP[:eTotalCFixEnergy]) : 0) + (!isempty(inputs["STOR_ASYMMETRIC"]) ? value(EP[:eTotalCFixCharge]) : 0)
 		dfCost[!,Symbol("Total")] = [objective_value(EP), cFix, cVar, value(EP[:eTotalCNSE]), 0, 0, 0]
 	end
