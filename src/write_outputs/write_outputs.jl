"""
GenX: An Configurable Capacity Expansion Model
Copyright (C) 2021,  Massachusetts Institute of Technology
This program is free software; you can redistribute it and/or modify
it under the terms of the GNU General Public License as published by
the Free Software Foundation; either version 2 of the License, or
(at your option) any later version.
This program is distributed in the hope that it will be useful,
but WITHOUT ANY WARRANTY; without even the implied warranty of
MERCHANTABILITY or FITNESS FOR A PARTICULAR PURPOSE.  See the
GNU General Public License for more details.
A complete copy of the GNU General Public License v2 (GPLv2) is available
in LICENSE.txt.  Users uncompressing this from an archive may not have
received this license file.  If not, see <http://www.gnu.org/licenses/>.
"""

################################################################################
## function output
##
## description: Writes results to multiple .csv output files in path directory
##
## returns: n/a
################################################################################
@doc raw"""
	write_outputs(EP::Model, path::AbstractString, setup::Dict, inputs::Dict)

Function for the entry-point for writing the different output files. From here, onward several other functions are called, each for writing specific output files, like costs, capacities, etc.
"""
function write_outputs(EP::Model, path::AbstractString, setup::Dict, inputs::Dict)

	## Use appropriate directory separator depending on Mac or Windows config
	if Sys.isunix()
		sep = "/"
    elseif Sys.iswindows()
		sep = "\U005c"
    else
        sep = "/"
	end

    if !haskey(setup, "OverwriteResults") || setup["OverwriteResults"] == 1
        # Overwrite existing results if dir exists
        # This is the default behaviour when there is no flag, to avoid breaking existing code
        if !(isdir(path))
		    mkdir(path)
	    end
    else
        # Find closest unused ouput directory name and create it
        path = choose_output_dir(path)
        mkdir(path)
    end

	# https://jump.dev/MathOptInterface.jl/v0.9.10/apireference/#MathOptInterface.TerminationStatusCode
	status = termination_status(EP)

	## Check if solved sucessfully - time out is included
	if status != MOI.OPTIMAL && status != MOI.LOCALLY_SOLVED
		if status != MOI.TIME_LIMIT # Model failed to solve, so record solver status and exit
			write_status(path, sep, inputs, setup, EP)
			return
			# Model reached timelimit but failed to find a feasible solution
	#### Aaron Schwartz - Not sure if the below condition is valid anymore. We should revisit ####
		elseif isnan(objective_value(EP))==true
			# Model failed to solve, so record solver status and exit
			write_status(path, sep, inputs, setup, EP)
			return
		end
	end

	write_status(path, sep, inputs, setup, EP)
<<<<<<< HEAD
	write_costs(path, sep, inputs, setup, EP)
	if setup["MultiStage"] == 1
		dfCap = write_capacity_multi_stage(path, sep, inputs, setup, EP)
	else
		dfCap = write_capacity(path, sep, inputs, setup, EP)
	end
=======
	elapsed_time_costs = @elapsed write_costs(path, sep, inputs, setup, EP)
	println("Time elapsed for writing costs is")
	println(elapsed_time_costs)
	dfCap = write_capacity(path, sep, inputs, setup, EP)
>>>>>>> b3c20ba9
	dfPower = write_power(path, sep, inputs, setup, EP)
	dfCharge = write_charge(path, sep, inputs, setup, EP)
	elapsed_time_storage = @elapsed write_storage(path, sep, inputs, setup, EP)
	println("Time elapsed for writing storage is")
	println(elapsed_time_storage)
	dfCurtailment = write_curtailment(path, sep, inputs, setup, EP)
	elapsed_time_nse = @elapsed write_nse(path, sep, inputs, setup, EP)
	println("Time elapsed for writing nse is")
	println(elapsed_time_nse)
	elapsed_time_power_balance = @elapsed write_power_balance(path, sep, inputs, setup, EP)
	println("Time elapsed for writing power balance is")
	println(elapsed_time_power_balance)
	if inputs["Z"] > 1
		elapsed_time_flows = @elapsed write_transmission_flows(path, sep, setup, inputs, EP)
		println("Time elapsed for writing transmission flows is")
		println(elapsed_time_flows)
		elapsed_time_losses = @elapsed write_transmission_losses(path, sep, inputs, setup, EP)
		println("Time elapsed for writing transmission losses is")
		println(elapsed_time_losses)
		if setup["NetworkExpansion"] == 1
			elapsed_time_expansion = @elapsed write_nw_expansion(path, sep, inputs, setup, EP)
			println("Time elapsed for writing network expansion is")
			println(elapsed_time_expansion)
		end
	end
	elapsed_time_emissions = @elapsed write_emissions(path, sep, inputs, setup, EP)
	println("Time elapsed for writing emissions is")
	println(elapsed_time_emissions)
	if has_duals(EP) == 1
		elapsed_time_reliability = @elapsed write_reliability(path, sep, inputs, setup, EP)
		println("Time elapsed for writing reliability is")
		println(elapsed_time_reliability)
		elapsed_time_stordual = @elapsed write_storagedual(path, sep, inputs, setup, EP)
		println("Time elapsed for writing storage duals is")
		println(elapsed_time_stordual)
	end

	if setup["UCommit"] >= 1
		elapsed_time_commit = @elapsed write_commit(path, sep, inputs, setup, EP)
		println("Time elapsed for writing commitment is")
		println(elapsed_time_commit)
		elapsed_time_start = @elapsed write_start(path, sep, inputs, setup, EP)
		println("Time elapsed for writing startup is")
		println(elapsed_time_start)
		elapsed_time_shutdown = @elapsed write_shutdown(path, sep, inputs, setup, EP)
		println("Time elapsed for writing shutdown is")
		println(elapsed_time_shutdown)
		if setup["Reserves"] == 1
			elapsed_time_reg = @elapsed write_reg(path, sep, inputs, setup, EP)
			println("Time elapsed for writing regulation is")
			println(elapsed_time_reg)
			elapsed_time_rsv = @elapsed write_rsv(path, sep, inputs, setup, EP)
			println("Time elapsed for writing reserves is")
			println(elapsed_time_rsv)
		end
	end


	# Output additional variables related inter-period energy transfer via storage
	if setup["OperationWrapping"] == 1 && !isempty(inputs["STOR_LONG_DURATION"])
		elapsed_time_lds_init = @elapsed write_opwrap_lds_stor_init(path, sep, inputs, setup, EP)
		println("Time elapsed for writing lds init is")
		println(elapsed_time_lds_init)
		elapsed_time_lds_dstor = @elapsed write_opwrap_lds_dstor(path, sep, inputs, setup, EP)
		println("Time elapsed for writing lds dstor is")
		println(elapsed_time_lds_dstor)
	end

<<<<<<< HEAD
	# Temporary! Suppress these outputs until we know that they are compatable with multi-stage modeling
	if setup["MultiStage"] == 0
		dfPrice = DataFrame()
		dfEnergyRevenue = DataFrame()
		dfChargingcost = DataFrame()
		dfSubRevenue = DataFrame()
		dfRegSubRevenue = DataFrame()
		if has_duals(EP) == 1
			dfPrice = write_price(path, sep, inputs, setup, EP)
			dfEnergyRevenue = write_energy_revenue(path, sep, inputs, setup, EP, dfPower, dfPrice, dfCharge)
			dfChargingcost = write_charging_cost(path, sep, inputs, dfCharge, dfPrice, dfPower, setup)
			dfSubRevenue, dfRegSubRevenue = write_subsidy_revenue(path, sep, inputs, setup, dfCap, EP)
		end

		write_time_weights(path, sep, inputs)
		dfESR = DataFrame()
		dfESRRev = DataFrame()
		if setup["EnergyShareRequirement"]==1 && has_duals(EP) == 1
			dfESR = write_esr_prices(path, sep, inputs, setup, EP)
			dfESRRev = write_esr_revenue(path, sep, inputs, setup, dfPower, dfESR)
		end
		dfResMar = DataFrame()
		dfResRevenue = DataFrame()
		if setup["CapacityReserveMargin"]==1 && has_duals(EP) == 1
			dfResMar = write_reserve_margin(path, sep, setup, EP)
			write_reserve_margin_w(path, sep, inputs, setup, EP)
			dfResRevenue = write_reserve_margin_revenue(path, sep, inputs, setup, dfPower, dfCharge, dfResMar, dfCap)
			write_capacity_value(path, sep, inputs, setup, dfPower, dfCharge, dfResMar, dfCap)
		end

		write_net_revenue(path, sep, inputs, setup, EP, dfCap, dfESRRev, dfResRevenue, dfChargingcost, dfPower, dfEnergyRevenue, dfSubRevenue, dfRegSubRevenue)
		
	end
=======
	dfPrice = DataFrame()
	dfEnergyRevenue = DataFrame()
	dfChargingcost = DataFrame()
	dfSubRevenue = DataFrame()
	dfRegSubRevenue = DataFrame()
	if has_duals(EP) == 1
		dfPrice = write_price(path, sep, inputs, setup, EP)
		dfEnergyRevenue = write_energy_revenue(path, sep, inputs, setup, EP, dfPower, dfPrice, dfCharge)
		dfChargingcost = write_charging_cost(path, sep, inputs, dfCharge, dfPrice, dfPower, setup)
		dfSubRevenue, dfRegSubRevenue = write_subsidy_revenue(path, sep, inputs, setup, dfCap, EP)
	end

	elapsed_time_time_weights = @elapsed write_time_weights(path, sep, inputs)
	println("Time elapsed for writing time weights is")
	println(elapsed_time_time_weights)
	dfESR = DataFrame()
	dfESRRev = DataFrame()
	if setup["EnergyShareRequirement"]==1 && has_duals(EP) == 1
		dfESR = write_esr_prices(path, sep, inputs, setup, EP)
		dfESRRev = write_esr_revenue(path, sep, inputs, setup, dfPower, dfESR)
	end
	dfResMar = DataFrame()
	dfResRevenue = DataFrame()
	if setup["CapacityReserveMargin"]==1 && has_duals(EP) == 1
		dfResMar = write_reserve_margin(path, sep, setup, EP)
		elapsed_time_rsv_margin = @elapsed write_reserve_margin_w(path, sep, inputs, setup, EP)
		println("Time elapsed for writing reserve margin is")
		println(elapsed_time_rsv_margin)
		dfResRevenue = write_reserve_margin_revenue(path, sep, inputs, setup, dfPower, dfCharge, dfResMar, dfCap)
		elapsed_time_cap_value = @elapsed write_capacity_value(path, sep, inputs, setup, dfPower, dfCharge, dfResMar, dfCap)
		println("Time elapsed for writing capacity value is")
		println(elapsed_time_cap_value)
	end

	elapsed_time_net_rev = @elapsed write_net_revenue(path, sep, inputs, setup, EP, dfCap, dfESRRev, dfResRevenue, dfChargingcost, dfPower, dfEnergyRevenue, dfSubRevenue, dfRegSubRevenue)
	println("Time elapsed for writing net revenue is")
	println(elapsed_time_net_rev)
>>>>>>> b3c20ba9
	## Print confirmation
	println("Wrote outputs to $path$sep")

end # END output()<|MERGE_RESOLUTION|>--- conflicted
+++ resolved
@@ -67,19 +67,15 @@
 	end
 
 	write_status(path, sep, inputs, setup, EP)
-<<<<<<< HEAD
 	write_costs(path, sep, inputs, setup, EP)
 	if setup["MultiStage"] == 1
 		dfCap = write_capacity_multi_stage(path, sep, inputs, setup, EP)
 	else
+    elapsed_time_costs = @elapsed write_costs(path, sep, inputs, setup, EP)
+	  println("Time elapsed for writing costs is")
+	  println(elapsed_time_costs)
 		dfCap = write_capacity(path, sep, inputs, setup, EP)
 	end
-=======
-	elapsed_time_costs = @elapsed write_costs(path, sep, inputs, setup, EP)
-	println("Time elapsed for writing costs is")
-	println(elapsed_time_costs)
-	dfCap = write_capacity(path, sep, inputs, setup, EP)
->>>>>>> b3c20ba9
 	dfPower = write_power(path, sep, inputs, setup, EP)
 	dfCharge = write_charge(path, sep, inputs, setup, EP)
 	elapsed_time_storage = @elapsed write_storage(path, sep, inputs, setup, EP)
@@ -148,7 +144,6 @@
 		println(elapsed_time_lds_dstor)
 	end
 
-<<<<<<< HEAD
 	# Temporary! Suppress these outputs until we know that they are compatable with multi-stage modeling
 	if setup["MultiStage"] == 0
 		dfPrice = DataFrame()
@@ -163,7 +158,9 @@
 			dfSubRevenue, dfRegSubRevenue = write_subsidy_revenue(path, sep, inputs, setup, dfCap, EP)
 		end
 
-		write_time_weights(path, sep, inputs)
+		elapsed_time_time_weights = @elapsed write_time_weights(path, sep, inputs)
+	  println("Time elapsed for writing time weights is")
+	  println(elapsed_time_time_weights)
 		dfESR = DataFrame()
 		dfESRRev = DataFrame()
 		if setup["EnergyShareRequirement"]==1 && has_duals(EP) == 1
@@ -174,53 +171,19 @@
 		dfResRevenue = DataFrame()
 		if setup["CapacityReserveMargin"]==1 && has_duals(EP) == 1
 			dfResMar = write_reserve_margin(path, sep, setup, EP)
-			write_reserve_margin_w(path, sep, inputs, setup, EP)
+			elapsed_time_rsv_margin = @elapsed write_reserve_margin_w(path, sep, inputs, setup, EP)
+		  println("Time elapsed for writing reserve margin is")
+		  println(elapsed_time_rsv_margin)
 			dfResRevenue = write_reserve_margin_revenue(path, sep, inputs, setup, dfPower, dfCharge, dfResMar, dfCap)
-			write_capacity_value(path, sep, inputs, setup, dfPower, dfCharge, dfResMar, dfCap)
+			elapsed_time_cap_value = @elapsed write_capacity_value(path, sep, inputs, setup, dfPower, dfCharge, dfResMar, dfCap)
+		  println("Time elapsed for writing capacity value is")
+		  println(elapsed_time_cap_value)
 		end
 
-		write_net_revenue(path, sep, inputs, setup, EP, dfCap, dfESRRev, dfResRevenue, dfChargingcost, dfPower, dfEnergyRevenue, dfSubRevenue, dfRegSubRevenue)
-		
+		elapsed_time_net_rev = @elapsed write_net_revenue(path, sep, inputs, setup, EP, dfCap, dfESRRev, dfResRevenue, dfChargingcost, dfPower, dfEnergyRevenue, dfSubRevenue, dfRegSubRevenue)
+	  println("Time elapsed for writing net revenue is")
+	  println(elapsed_time_net_rev)
 	end
-=======
-	dfPrice = DataFrame()
-	dfEnergyRevenue = DataFrame()
-	dfChargingcost = DataFrame()
-	dfSubRevenue = DataFrame()
-	dfRegSubRevenue = DataFrame()
-	if has_duals(EP) == 1
-		dfPrice = write_price(path, sep, inputs, setup, EP)
-		dfEnergyRevenue = write_energy_revenue(path, sep, inputs, setup, EP, dfPower, dfPrice, dfCharge)
-		dfChargingcost = write_charging_cost(path, sep, inputs, dfCharge, dfPrice, dfPower, setup)
-		dfSubRevenue, dfRegSubRevenue = write_subsidy_revenue(path, sep, inputs, setup, dfCap, EP)
-	end
-
-	elapsed_time_time_weights = @elapsed write_time_weights(path, sep, inputs)
-	println("Time elapsed for writing time weights is")
-	println(elapsed_time_time_weights)
-	dfESR = DataFrame()
-	dfESRRev = DataFrame()
-	if setup["EnergyShareRequirement"]==1 && has_duals(EP) == 1
-		dfESR = write_esr_prices(path, sep, inputs, setup, EP)
-		dfESRRev = write_esr_revenue(path, sep, inputs, setup, dfPower, dfESR)
-	end
-	dfResMar = DataFrame()
-	dfResRevenue = DataFrame()
-	if setup["CapacityReserveMargin"]==1 && has_duals(EP) == 1
-		dfResMar = write_reserve_margin(path, sep, setup, EP)
-		elapsed_time_rsv_margin = @elapsed write_reserve_margin_w(path, sep, inputs, setup, EP)
-		println("Time elapsed for writing reserve margin is")
-		println(elapsed_time_rsv_margin)
-		dfResRevenue = write_reserve_margin_revenue(path, sep, inputs, setup, dfPower, dfCharge, dfResMar, dfCap)
-		elapsed_time_cap_value = @elapsed write_capacity_value(path, sep, inputs, setup, dfPower, dfCharge, dfResMar, dfCap)
-		println("Time elapsed for writing capacity value is")
-		println(elapsed_time_cap_value)
-	end
-
-	elapsed_time_net_rev = @elapsed write_net_revenue(path, sep, inputs, setup, EP, dfCap, dfESRRev, dfResRevenue, dfChargingcost, dfPower, dfEnergyRevenue, dfSubRevenue, dfRegSubRevenue)
-	println("Time elapsed for writing net revenue is")
-	println(elapsed_time_net_rev)
->>>>>>> b3c20ba9
 	## Print confirmation
 	println("Wrote outputs to $path$sep")
 
