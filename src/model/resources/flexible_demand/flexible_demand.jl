"""
GenX: An Configurable Capacity Expansion Model
Copyright (C) 2021,  Massachusetts Institute of Technology
This program is free software; you can redistribute it and/or modify
it under the terms of the GNU General Public License as published by
the Free Software Foundation; either version 2 of the License, or
(at your option) any later version.
This program is distributed in the hope that it will be useful,
but WITHOUT ANY WARRANTY; without even the implied warranty of
MERCHANTABILITY or FITNESS FOR A PARTICULAR PURPOSE.  See the
GNU General Public License for more details.
A complete copy of the GNU General Public License v2 (GPLv2) is available
in LICENSE.txt.  Users uncompressing this from an archive may not have
received this license file.  If not, see <http://www.gnu.org/licenses/>.
"""

@doc raw"""
    flexible_demand(EP::Model, inputs::Dict, CapacityReserveMargin::Int)
This function defines the operating constraints for flexible demand resources. As implemented, flexible demand resources ($y \in \mathcal{DF}$) are characterized by: a) maximum deferrable demand as a fraction of available capacity in a particular time step $t$, $\rho^{max}_{y,z,t}$, b) the maximum time this demand can be advanced and delayed, defined by parameters, $\tau^{advance}_{y,z}$ and $\tau^{delay}_{y,z}$, respectively and c) the energy losses associated with shifting demand, $\eta_{y,z}^{dflex}$.
**Tracking total deferred demand**
The operational constraints governing flexible demand resources are as follows.
The first two constraints model keep track of inventory of deferred demand in each time step.  Specifically, the amount of deferred demand remaining to be served ($\Gamma_{y,z,t}$) depends on the amount in the previous time step minus the served demand during time step $t$ ($\Theta_{y,z,t}$) while accounting for energy losses associated with demand flexibility, plus the demand that has been deferred during the current time step ($\Pi_{y,z,t}$). Note that variable $\Gamma_{y,z,t} \in \mathbb{R}$, $\forall y \in \mathcal{DF}, t  \in \mathcal{T}$. Similar to hydro inventory or storage state of charge constraints, for the first time step of the year (or each representative period), we define the deferred demand level based on level of deferred demand in the last time step of the year (or each representative period).
```math
\begin{aligned}
\Gamma_{y,z,t} = \Gamma_{y,z,t-1} -\eta_{y,z}^{dflex}\Theta_{y,z,t} +\Pi_{y,z,t} \hspace{4 cm}  \forall y \in \mathcal{DF}, z \in \mathcal{Z}, t \in \mathcal{T}^{interior} \\
\Gamma_{y,z,t} = \Gamma_{y,z,t +\tau^{period}-1} -\eta_{y,z}^{dflex}\Theta_{y,z,t} +\Pi_{y,z,t} \hspace{4 cm}  \forall y \in \mathcal{DF}, z \in \mathcal{Z}, t \in \mathcal{T}^{start}
\end{aligned}
```
**Bounds on available demand flexibility**
At any given time step, the amount of demand that can be shifted or deferred cannot exceed the maximum deferrable demand, defined by product of the availability factor ($\rho^{max}_{y,t}$) times the available capacity($\Delta^{total}_{y,z}$).
```math
\begin{aligned}
\Pi_{y,t} \leq \rho^{max}_{y,z,t}\Delta_{y,z} \hspace{4 cm}  \forall y \in \mathcal{DF}, z \in \mathcal{Z}, t \in \mathcal{T}
\end{aligned}
```
**Maximum time delay and advancements**
Delayed demand must then be served within a fixed number of time steps. This is done by enforcing the sum of demand satisfied ($\Theta_{y,z,t}$) in the following $\tau^{delay}_{y,z}$ time steps (e.g., t + 1 to t + $\tau^{delay}_{y,z}$) to be greater than or equal to the level of energy deferred during time step $t$.
```math
\begin{aligned}
\sum_{e=t+1}^{t+\tau^{delay}_{y,z}}{\Theta_{y,z,e}} \geq \Gamma_{y,z,t}
    \hspace{4 cm}  \forall y \in \mathcal{DF},z \in \mathcal{Z}, t \in \mathcal{T}
\end{aligned}
```
A similar constraints maximum time steps of demand advancement. This is done by enforcing the sum of demand deferred ($\Pi_{y,t}$) in the following $\tau^{advance}_{y}$ time steps (e.g., t + 1 to t + $\tau^{advance}_{y}$) to be greater than or equal to the total level of energy deferred during time $t$ (-$\Gamma_{y,t}$). The negative sign is included to account for the established sign convention that treat demand deferred in advance of the actual demand is defined to be negative.
```math
\begin{aligned}
\sum_{e=t+1}^{t+\tau^{advance}_{y,z}}{\Pi_{y,z,e}} \geq -\Gamma_{y,z,t}
    \hspace{4 cm}  \forall y \in \mathcal{DF}, z \in \mathcal{Z}, t \in \mathcal{T}
\end{aligned}
```
If $t$ is first time step of the year (or the first time step of the representative period), then the above two constraints are implemented to look back over the last n time steps, starting with the last time step of the year (or the last time step of the representative period). This time-wrapping implementation is similar to the time-wrapping implementations used for defining the storage balance constraints for hydropower reservoir resources and energy storage resources.
"""
function flexible_demand(EP::Model, inputs::Dict, CapacityReserveMargin::Int)
## Flexible demand resources available during all hours and can be either delayed or advanced (virtual storage-shiftable demand) - DR ==1

println("Flexible Demand Resources Module")

dfGen = inputs["dfGen"]

T = inputs["T"]     # Number of time steps (hours)
Z = inputs["Z"]     # Number of zones
FLEX = inputs["FLEX"] # Set of flexible demand resources

START_SUBPERIODS = inputs["START_SUBPERIODS"]
INTERIOR_SUBPERIODS = inputs["INTERIOR_SUBPERIODS"]

hours_per_subperiod = inputs["hours_per_subperiod"] # Total number of hours per subperiod

END_HOURS = START_SUBPERIODS .+ hours_per_subperiod .- 1 # Last subperiod of each representative period

### Variables ###

# Variable tracking total advanced (negative) or deferred (positive) demand for demand flex resource y in period t
@variable(EP, vS_FLEX[y in FLEX, t=1:T]);

# Variable tracking demand deferred by demand flex resource y in period t
@variable(EP, vCHARGE_FLEX[y in FLEX, t=1:T] >= 0);

### Expressions ###

## Power Balance Expressions ##
@expression(EP, ePowerBalanceDemandFlex[t=1:T, z=1:Z],
    sum(-EP[:vP][y,t]+EP[:vCHARGE_FLEX][y,t] for y in intersect(FLEX, dfGen[(dfGen[!,:Zone].==z),:][!,:R_ID])))

EP[:ePowerBalance] += ePowerBalanceDemandFlex

# Capacity Reserves Margin policy
if CapacityReserveMargin > 0
    @expression(EP, eCapResMarBalanceFlex[res=1:inputs["NCapacityReserveMargin"], t=1:T], sum(dfGen[y,Symbol("CapRes_$res")] * (EP[:vCHARGE_FLEX][y,t] - EP[:vP][y,t]) for y in FLEX))
    EP[:eCapResMarBalance] += eCapResMarBalanceFlex
end

## Objective Function Expressions ##

# Variable costs of "charging" for technologies "y" during hour "t" in zone "z"
@expression(EP, eCVarFlex_in[y in FLEX,t=1:T], inputs["omega"][t]*dfGen[!,:Var_OM_Cost_per_MWh_In][y]*vCHARGE_FLEX[y,t])

# Sum individual resource contributions to variable charging costs to get total variable charging costs
@expression(EP, eTotalCVarFlexInT[t=1:T], sum(eCVarFlex_in[y,t] for y in FLEX))
@expression(EP, eTotalCVarFlexIn, sum(eTotalCVarFlexInT[t] for t in 1:T))
EP[:eObj] += eTotalCVarFlexIn

### Constraints ###

## Flexible demand is available only during specified hours with time delay or time advance (virtual storage-shiftable demand)
for z in 1:Z
    # NOTE: Flexible demand operates by zone since capacity is now related to zone demand
    FLEX_Z = intersect(FLEX, dfGen[dfGen[!,:Zone].==z,:][!,:R_ID])

    @constraints(EP, begin
        # State of "charge" constraint (equals previous state + charge - discharge)
        # NOTE: no maximum energy "stored" or deferred for later hours
        # NOTE: Flexible_Demand_Energy_Eff corresponds to energy loss due to time shifting
        [y in FLEX_Z, t in INTERIOR_SUBPERIODS], EP[:vS_FLEX][y,t] == EP[:vS_FLEX][y,t-1]-dfGen[!,:Flexible_Demand_Energy_Eff][y]*(EP[:vP][y,t])+(EP[:vCHARGE_FLEX][y,t])
        # Links last time step with first time step, ensuring position in hour 1 is within eligible change from final hour position
        [y in FLEX_Z, t in START_SUBPERIODS], EP[:vS_FLEX][y,t] == EP[:vS_FLEX][y,t+hours_per_subperiod-1]-dfGen[!,:Flexible_Demand_Energy_Eff][y]*(EP[:vP][y,t])+(EP[:vCHARGE_FLEX][y,t])

        # Maximum charging rate
        # NOTE: the maximum amount that can be shifted is given by hourly availability of the resource times the maximum capacity of the resource
        [y in FLEX_Z, t=1:T], EP[:vCHARGE_FLEX][y,t] <= inputs["pP_Max"][y,t]*EP[:eTotalCap][y]
        # NOTE: no maximum discharge rate unless constrained by other factors like transmission, etc.
    end)


    for y in FLEX_Z

        # Require deferred demands to be satisfied within the specified time delay
        max_flexible_demand_delay = Int(floor(dfGen[!,:Max_Flexible_Demand_Delay][y]))
        FLEXIBLE_DEMAND_DELAY_HOURS = [] # Set of hours in the summation term of the maximum demand delay constraint for the first subperiod of each representative period
        for s in START_SUBPERIODS
            flexible_demand_delay_start = s+hours_per_subperiod-max_flexible_demand_delay
            println("Max flexible demand delay type")
            println(typeof(max_flexible_demand_delay))
            println("Hours per subperiod type")
            println(typeof(hours_per_subperiod))
            println("Type of s")
            println(typeof(s))
            FLEXIBLE_DEMAND_DELAY_HOURS = union(FLEXIBLE_DEMAND_DELAY_HOURS, flexible_demand_delay_start:(s+hours_per_subperiod-2))
        end

        @constraints(EP, begin
            # cFlexibleDemandDelay: Constraints looks back over last n hours, where n = dfGen[!,:Max_Flexible_Demand_Delay][y]
<<<<<<< HEAD
            [t in setdiff(1:T,FLEXIBLE_DEMAND_DELAY_HOURS,END_HOURS)], sum(EP[:vP][y,e] for e=(t+1):(t+Int(floor(dfGen[!,:Max_Flexible_Demand_Delay][y])))) >= EP[:vS_FLEX][y,t]

            # cFlexibleDemandDelayWrap: If n is greater than the number of subperiods left in the period, constraint wraps around to first hour of time series
            # cFlexibleDemandDelayWrap constraint is equivalant to: sum(EP[:vP][y,e] for e=(t+1):(hours_per_subperiod_max)+sum(EP[:vP][y,e] for e=hours_per_subperiod_min:(hours_per_subperiod_min-1+dfGen[!,:Max_Flexible_Demand_Delay][y]-(hours_per_subperiod-(t%hours_per_subperiod)))) >= EP[:vS_FLEX][y,t]
            [t in FLEXIBLE_DEMAND_DELAY_HOURS], sum(EP[:vP][y,e] for e=(t+1):(t+hours_per_subperiod-(t%hours_per_subperiod)))+sum(EP[:vP][y,e] for e=(hours_per_subperiod*Int(floor((t-1)/hours_per_subperiod))+1):((hours_per_subperiod*Int(floor((t-1)/hours_per_subperiod))+1)-1+Int(floor(dfGen[!,:Max_Flexible_Demand_Delay][y]))-(hours_per_subperiod-(t%hours_per_subperiod)))) >= EP[:vS_FLEX][y,t]

            # cFlexibleDemandDelayEnd: cFlexibleDemandDelayEnd constraint is equivalant to: sum(EP[:vP][y,e] for e=hours_per_subperiod_min:(hours_per_subperiod_min-1+dfGen[!,:Max_Flexible_Demand_Delay][y])) >= EP[:vS_FLEX][y,t]
            [t in END_HOURS], sum(EP[:vP][y,e] for e=(hours_per_subperiod*Int(floor((t-1)/hours_per_subperiod))+1):((hours_per_subperiod*Int(floor((t-1)/hours_per_subperiod))+1)-1+Int(floor(dfGen[!,:Max_Flexible_Demand_Delay][y])))) >= EP[:vS_FLEX][y,t]
=======
            [t in setdiff(1:T,FLEXIBLE_DEMAND_DELAY_HOURS,END_HOURS)], sum(EP[:vP][y,e] for e=(t+1):(t+Int(dfGen[!,:Max_Flexible_Demand_Delay][y]))) >= EP[:vS_FLEX][y,t]

            # cFlexibleDemandDelayWrap: If n is greater than the number of subperiods left in the period, constraint wraps around to first hour of time series
            # cFlexibleDemandDelayWrap constraint is equivalant to: sum(EP[:vP][y,e] for e=(t+1):(hours_per_subperiod_max)+sum(EP[:vP][y,e] for e=hours_per_subperiod_min:(hours_per_subperiod_min-1+dfGen[!,:Max_Flexible_Demand_Delay][y]-(hours_per_subperiod-(t%hours_per_subperiod)))) >= EP[:vS_FLEX][y,t]
            [t in FLEXIBLE_DEMAND_DELAY_HOURS], sum(EP[:vP][y,e] for e=(t+1):(t+hours_per_subperiod-(t%hours_per_subperiod)))+sum(EP[:vP][y,e] for e=(hours_per_subperiod*Int(floor((t-1)/hours_per_subperiod))+1):((hours_per_subperiod*Int(floor((t-1)/hours_per_subperiod))+1)-1+Int(dfGen[!,:Max_Flexible_Demand_Delay][y])-(hours_per_subperiod-(t%hours_per_subperiod)))) >= EP[:vS_FLEX][y,t]

            # cFlexibleDemandDelayEnd: cFlexibleDemandDelayEnd constraint is equivalant to: sum(EP[:vP][y,e] for e=hours_per_subperiod_min:(hours_per_subperiod_min-1+dfGen[!,:Max_Flexible_Demand_Delay][y])) >= EP[:vS_FLEX][y,t]
            [t in END_HOURS], sum(EP[:vP][y,e] for e=(hours_per_subperiod*Int(floor((t-1)/hours_per_subperiod))+1):((hours_per_subperiod*Int(floor((t-1)/hours_per_subperiod))+1)-1+Int(dfGen[!,:Max_Flexible_Demand_Delay][y]))) >= EP[:vS_FLEX][y,t]
>>>>>>> 1ee638bb
            # NOTE: Expression (hours_per_subperiod*Int(floor((t-1)/hours_per_subperiod))+1) is equivalant to "hours_per_subperiod_min"
            # NOTE: Expression t+hours_per_subperiod-(t%hours_per_subperiod) is equivalant to "hours_per_subperiod_max"
        end)

        # Require advanced demands to be satisfied within the specified time period
        max_flexible_demand_advance = Int(floor(dfGen[!,:Max_Flexible_Demand_Advance][y]))
        FLEXIBLE_DEMAND_ADVANCE_HOURS = [] # Set of hours in the summation term of the maximum advance demand constraint for the first subperiod of each representative period
        for s in START_SUBPERIODS
            flexible_demand_advance_start = s+hours_per_subperiod-max_flexible_demand_advance
            FLEXIBLE_DEMAND_ADVANCE_HOURS = union(FLEXIBLE_DEMAND_ADVANCE_HOURS, flexible_demand_advance_start:(s+hours_per_subperiod-2))
        end

        @constraints(EP, begin
            # cFlexibleDemandAdvance: Constraint looks back over last n hours, where n = dfGen[!,:Max_Flexible_Demand_Advance][y]
            [t in setdiff(1:T,FLEXIBLE_DEMAND_ADVANCE_HOURS,END_HOURS)], sum(EP[:vCHARGE_FLEX][y,e] for e=(t+1):(t+Int(dfGen[!,:Max_Flexible_Demand_Advance][y]))) >= -EP[:vS_FLEX][y,t]

            # cFlexibleDemandAdvanceWrap: If n is greater than the number of subperiods left in the period, constraint wraps around to first hour of time series
            # cFlexibleDemandAdvanceWrap constraint is equivalant to: sum(EP[:vCHARGE_FLEX][y,e] for e=(t+1):hours_per_subperiod_max)+sum(EP[:vCHARGE_FLEX][y,e] for e=hours_per_subperiod_min:(hours_per_subperiod_min-1+dfGen[!,:Max_Flexible_Demand_Advance][y]-(hours_per_subperiod-(t%hours_per_subperiod)))) >= -EP[:vS_FLEX][y,t]
            [t in FLEXIBLE_DEMAND_ADVANCE_HOURS], sum(EP[:vCHARGE_FLEX][y,e] for e=(t+1):(t+hours_per_subperiod-(t%hours_per_subperiod)))+sum(EP[:vCHARGE_FLEX][y,e] for e=(hours_per_subperiod*Int(floor((t-1)/hours_per_subperiod))+1):((hours_per_subperiod*Int(floor((t-1)/hours_per_subperiod))+1)-1+Int(dfGen[!,:Max_Flexible_Demand_Advance][y])-(hours_per_subperiod-(t%hours_per_subperiod)))) >= -EP[:vS_FLEX][y,t]

            # cFlexibleDemandAdvanceEnd: cFlexibleDemandAdvanceEnd constraint is equivalant to: sum(EP[:vCHARGE_FLEX][y,e] for e=hours_per_subperiod_min:(hours_per_subperiod_min-1+dfGen[!,:Max_Flexible_Demand_Advance][y])) >= -EP[:vS_FLEX][y,t]
            [t in END_HOURS], sum(EP[:vCHARGE_FLEX][y,e] for e=(hours_per_subperiod*Int(floor((t-1)/hours_per_subperiod))+1):((hours_per_subperiod*Int(floor((t-1)/hours_per_subperiod))+1)-1+Int(dfGen[!,:Max_Flexible_Demand_Advance][y]))) >= -EP[:vS_FLEX][y,t]
            # NOTE: Expression (hours_per_subperiod*Int(floor((t-1)/hours_per_subperiod))+1) is equivalant to "hours_per_subperiod_min"
            # NOTE: Expression t+hours_per_subperiod-(t%hours_per_subperiod) is equivalant to "hours_per_subperiod_max"
        end)
    end
end

return EP
end<|MERGE_RESOLUTION|>--- conflicted
+++ resolved
@@ -140,7 +140,6 @@
 
         @constraints(EP, begin
             # cFlexibleDemandDelay: Constraints looks back over last n hours, where n = dfGen[!,:Max_Flexible_Demand_Delay][y]
-<<<<<<< HEAD
             [t in setdiff(1:T,FLEXIBLE_DEMAND_DELAY_HOURS,END_HOURS)], sum(EP[:vP][y,e] for e=(t+1):(t+Int(floor(dfGen[!,:Max_Flexible_Demand_Delay][y])))) >= EP[:vS_FLEX][y,t]
 
             # cFlexibleDemandDelayWrap: If n is greater than the number of subperiods left in the period, constraint wraps around to first hour of time series
@@ -149,16 +148,7 @@
 
             # cFlexibleDemandDelayEnd: cFlexibleDemandDelayEnd constraint is equivalant to: sum(EP[:vP][y,e] for e=hours_per_subperiod_min:(hours_per_subperiod_min-1+dfGen[!,:Max_Flexible_Demand_Delay][y])) >= EP[:vS_FLEX][y,t]
             [t in END_HOURS], sum(EP[:vP][y,e] for e=(hours_per_subperiod*Int(floor((t-1)/hours_per_subperiod))+1):((hours_per_subperiod*Int(floor((t-1)/hours_per_subperiod))+1)-1+Int(floor(dfGen[!,:Max_Flexible_Demand_Delay][y])))) >= EP[:vS_FLEX][y,t]
-=======
-            [t in setdiff(1:T,FLEXIBLE_DEMAND_DELAY_HOURS,END_HOURS)], sum(EP[:vP][y,e] for e=(t+1):(t+Int(dfGen[!,:Max_Flexible_Demand_Delay][y]))) >= EP[:vS_FLEX][y,t]
 
-            # cFlexibleDemandDelayWrap: If n is greater than the number of subperiods left in the period, constraint wraps around to first hour of time series
-            # cFlexibleDemandDelayWrap constraint is equivalant to: sum(EP[:vP][y,e] for e=(t+1):(hours_per_subperiod_max)+sum(EP[:vP][y,e] for e=hours_per_subperiod_min:(hours_per_subperiod_min-1+dfGen[!,:Max_Flexible_Demand_Delay][y]-(hours_per_subperiod-(t%hours_per_subperiod)))) >= EP[:vS_FLEX][y,t]
-            [t in FLEXIBLE_DEMAND_DELAY_HOURS], sum(EP[:vP][y,e] for e=(t+1):(t+hours_per_subperiod-(t%hours_per_subperiod)))+sum(EP[:vP][y,e] for e=(hours_per_subperiod*Int(floor((t-1)/hours_per_subperiod))+1):((hours_per_subperiod*Int(floor((t-1)/hours_per_subperiod))+1)-1+Int(dfGen[!,:Max_Flexible_Demand_Delay][y])-(hours_per_subperiod-(t%hours_per_subperiod)))) >= EP[:vS_FLEX][y,t]
-
-            # cFlexibleDemandDelayEnd: cFlexibleDemandDelayEnd constraint is equivalant to: sum(EP[:vP][y,e] for e=hours_per_subperiod_min:(hours_per_subperiod_min-1+dfGen[!,:Max_Flexible_Demand_Delay][y])) >= EP[:vS_FLEX][y,t]
-            [t in END_HOURS], sum(EP[:vP][y,e] for e=(hours_per_subperiod*Int(floor((t-1)/hours_per_subperiod))+1):((hours_per_subperiod*Int(floor((t-1)/hours_per_subperiod))+1)-1+Int(dfGen[!,:Max_Flexible_Demand_Delay][y]))) >= EP[:vS_FLEX][y,t]
->>>>>>> 1ee638bb
             # NOTE: Expression (hours_per_subperiod*Int(floor((t-1)/hours_per_subperiod))+1) is equivalant to "hours_per_subperiod_min"
             # NOTE: Expression t+hours_per_subperiod-(t%hours_per_subperiod) is equivalant to "hours_per_subperiod_max"
         end)
