"""
GenX: An Configurable Capacity Expansion Model
Copyright (C) 2021,  Massachusetts Institute of Technology
This program is free software; you can redistribute it and/or modify
it under the terms of the GNU General Public License as published by
the Free Software Foundation; either version 2 of the License, or
(at your option) any later version.
This program is distributed in the hope that it will be useful,
but WITHOUT ANY WARRANTY; without even the implied warranty of
MERCHANTABILITY or FITNESS FOR A PARTICULAR PURPOSE.  See the
GNU General Public License for more details.
A complete copy of the GNU General Public License v2 (GPLv2) is available
in LICENSE.txt.  Users uncompressing this from an archive may not have
received this license file.  If not, see <http://www.gnu.org/licenses/>.
"""

@doc raw"""
	generate_model(setup::Dict,inputs::Dict,OPTIMIZER::MOI.OptimizerWithAttributes,modeloutput = nothing)

This function sets up and solves a constrained optimization model of electricity system capacity expansion and operation problem and extracts solution variables for later processing.

In addition to calling a number of other modules to create constraints for specific resources, policies, and transmission assets, this function initializes two key expressions that are successively expanded in each of the resource-specific modules: (1) the objective function; and (2) the zonal power balance expression. These two expressions are the only expressions which link together individual modules (e.g. resources, transmission assets, policies), which otherwise are self-contained in defining relevant variables, expressions, and constraints.

**Objective Function**

The objective function of GenX minimizes total annual electricity system costs over the following six components shown in the equation below:

```math
\begin{aligned}
	&\sum_{y \in \mathcal{G} } \sum_{z \in \mathcal{Z}}
	\left( (\pi^{INVEST}_{y,z} \times \overline{\Omega}^{size}_{y,z} \times  \Omega_{y,z})
	+ (\pi^{FOM}_{y,z} \times \overline{\Omega}^{size}_{y,z} \times  \Delta^{total}_{y,z})\right) + \notag \\
	&\sum_{y \in \mathcal{O} } \sum_{z \in \mathcal{Z}}
	\left( (\pi^{INVEST,energy}_{y,z} \times    \Omega^{energy}_{y,z})
	+ (\pi^{FOM,energy}_{y,z} \times  \Delta^{total,energy}_{y,z})\right) + \notag \\
	&\sum_{y \in \mathcal{O}^{asym} } \sum_{z \in \mathcal{Z}}
	\left( (\pi^{INVEST,charge}_{y,z} \times    \Omega^{charge}_{y,z})
	+ (\pi^{FOM,charge}_{y,z} \times  \Delta^{total,charge}_{y,z})\right) + \notag \\
	& \sum_{y \in \mathcal{G} } \sum_{z \in \mathcal{Z}} \sum_{t \in \mathcal{T}} \left( \omega_{t}\times(\pi^{VOM}_{y,z} + \pi^{FUEL}_{y,z})\times \Theta_{y,z,t}\right) + \sum_{y \in \mathcal{O \cup DF} } \sum_{z \in \mathcal{Z}} \sum_{t \in \mathcal{T}} \left( \omega_{t}\times\pi^{VOM,charge}_{y,z} \times \Pi_{y,z,t}\right) +\notag \\
	&\sum_{s \in \mathcal{S} } \sum_{z \in \mathcal{Z}} \sum_{t \in \mathcal{T}}\left(\omega_{t} \times n_{s}^{slope} \times \Lambda_{s,z,t}\right) + \sum_{t \in \mathcal{T} } \left(\omega_{t} \times \pi^{unmet}_{rsv} \times r^{unmet}_{t}\right) \notag \\
	&\sum_{y \in \mathcal{H} } \sum_{z \in \mathcal{Z}} \sum_{t \in \mathcal{T}}\left(\omega_{t} \times \pi^{START}_{y,z} \times \chi_{s,z,t}\right) + \notag \\
	& \sum_{l \in \mathcal{L}}\left(\pi^{TCAP}_{l} \times \bigtriangleup\varphi^{max}_{l}\right)
\end{aligned}
```

The first summation represents the fixed costs of generation/discharge over all zones and technologies, which refects the sum of the annualized capital cost, $\pi^{INVEST}_{y,z}$, times the total new capacity added (if any),  plus the Fixed O&M cost, $\pi^{FOM}_{y,z}$, times the net installed generation capacity, $\overline{\Omega}^{size}_{y,z} \times \Delta^{total}_{y,z}$ (e.g., existing capacity less retirements plus additions).

The second summation corresponds to the fixed cost of installed energy storage capacity and is summed over only the storage resources. This term includes the sum of the annualized energy capital cost, $\pi^{INVEST,energy}_{y,z}$, times the total new energy capacity added (if any), plus the Fixed O&M cost, $\pi^{FOM, energy}_{y,z}$, times the net installed energy storage capacity, $\Delta^{total}_{y,z}$ (e.g., existing capacity less retirements plus additions).

The third summation corresponds to the fixed cost of installed charging power capacity and is summed over only over storage resources with independent/asymmetric charge and discharge power components ($\mathcal{O}^{asym}$). This term includes the sum of the annualized charging power capital cost, $\pi^{INVEST,charge}_{y,z}$, times the total new charging power capacity added (if any), plus the Fixed O&M cost, $\pi^{FOM, energy}_{y,z}$, times the net installed charging power capacity, $\Delta^{total}_{y,z}$ (e.g., existing capacity less retirements plus additions).

The fourth and fifth summations corresponds to the operational cost across all zones, technologies, and time steps. The fourth summation represents the sum of fuel cost, $\pi^{FUEL}_{y,z}$ (if any), plus variable O&M cost, $\pi^{VOM}_{y,z}$ times the energy generation/discharge by generation or storage resources (or demand satisfied via flexible demand resources, $y\in\mathcal{DF}$) in time step $t$, $\Theta_{y,z,t}$, and the weight of each time step $t$, $\omega_t$, where $\omega_t$ is equal to 1 when modeling grid operations over the entire year (8760 hours), but otherwise is equal to the number of hours in the year represented by the representative time step, $t$ such that the sum of $\omega_t \forall t \in T = 8760$, approximating annual operating costs. The fifth summation represents the variable charging O&M cost, $\pi^{VOM,charge}_{y,z}$ times the energy withdrawn for charging by storage resources (or demand deferred by flexible demand resources) in time step $t$ , $\Pi_{y,z,t}$ and the annual weight of time step $t$,$\omega_t$.

The sixth summation represents the total cost of unserved demand across all segments $s$ of a segment-wise price-elastic demand curve, equal to the marginal value of consumption (or cost of non-served energy), $n_{s}^{slope}$, times the
amount of non-served energy, $\Lambda_{y,z,t}$, for each segment on each zone during each time step (weighted by $\omega_t$).

The seventh summation represents the total cost of not meeting hourly operating reserve requirements, where $\pi^{unmet}_{rsv}$ is the cost penalty per unit of non-served reserve requirement, and $r^{unmet}_t$ is the amount of non-served reserve requirement in each time step (weighted by $\omega_t$).

The eighth summation corresponds to the startup costs incurred by technologies to which unit commitment decisions apply (e.g. $y \in \mathcal{UC}$), equal to the cost of start-up, $\pi^{START}_{y,z}$, times the number of startup events, $\chi_{y,z,t}$, for the cluster of units in each zone and time step (weighted by $\omega_t$).

The last term corresponds to the transmission reinforcement or construction costs, for each transmission line in the model. Transmission reinforcement costs are equal to the sum across all lines of the product between the transmission reinforcement/construction cost, $pi^{TCAP}_{l}$, times the additional transmission capacity variable, $\bigtriangleup\varphi^{max}_{l}$. Note that fixed O\&M and replacement capital costs (depreciation) for existing transmission capacity is treated as a sunk cost and not included explicitly in the GenX objective function.

In summary, the objective function can be understood as the minimization of costs associated with five sets of different decisions: (1) where and how to invest on capacity, (2) how to dispatch or operate that capacity, (3) which consumer demand segments to serve or curtail, (4) how to cycle and commit thermal units subject to unit commitment decisions, (5) and where and how to invest in additional transmission network capacity to increase power transfer capacity between zones. Note however that each of these components are considered jointly and the optimization is performed over the whole problem at once as a monolithic co-optimization problem.

**Power Balance**

The power balance constraint of the model ensures that electricity demand is met at every time step in each zone. As shown in the constraint, electricity demand, $D_{t,z}$, at each time step and for each zone must be strictly equal to the sum of generation, $\Theta_{y,z,t}$, from thermal technologies ($\mathcal{H}$), curtailable VRE ($\mathcal{VRE}$), must-run resources ($\mathcal{MR}$), and hydro resources ($\mathcal{W}$). At the same time, energy storage devices ($\mathcal{O}$) can discharge energy, $\Theta_{y,z,t}$ to help satisfy demand, while when these devices are charging, $\Pi_{y,z,t}$, they increase demand. For the case of flexible demand resources ($\mathcal{DF}$), delaying demand (equivalent to charging virtual storage), $\Pi_{y,z,t}$, decreases demand while satisfying delayed demand (equivalent to discharging virtual demand), $\Theta_{y,z,t}$, increases demand. Price-responsive demand curtailment, $\Lambda_{s,z,t}$, also reduces demand. Finally, power flows, $\Phi_{l,t}$, on each line $l$ into or out of a zone (defined by the network map $\varphi^{map}_{l,z}$), are considered in the demand balance equation for each zone. By definition, power flows leaving their reference zone are positive, thus the minus sign in the below constraint. At the same time losses due to power flows increase demand, and one-half of losses across a line linking two zones are attributed to each connected zone. The losses function $\beta_{l,t}(\cdot)$ will depend on the configuration used to model losses (see Transmission section).

```math
\begin{aligned}
	& \sum_{y\in \mathcal{H}}{\Theta_{y,z,t}} +\sum_{y\in \mathcal{VRE}}{\Theta_{y,z,t}} +\sum_{y\in \mathcal{MR}}{\Theta_{y,z,t}} + \sum_{y\in \mathcal{O}}{(\Theta_{y,z,t}-\Pi_{y,z,t})} + \notag\\
	& \sum_{y\in \mathcal{DF}}{(-\Theta_{y,z,t}+\Pi_{y,z,t})} +\sum_{y\in \mathcal{W}}{\Theta_{y,z,t}}+ \notag\\
	&+ \sum_{s\in \mathcal{S}}{\Lambda_{s,z,t}}  - \sum_{l\in \mathcal{L}}{(\varphi^{map}_{l,z} \times \Phi_{l,t})} -\frac{1}{2} \sum_{l\in \mathcal{L}}{(\varphi^{map}_{l,z} \times \beta_{l,t}(\cdot))} = D_{z,t}
	\forall z\in \mathcal{Z},  t \in \mathcal{T}
\end{aligned}
```

"""

## generate_model(setup::Dict,inputs::Dict,OPTIMIZER::MOI.OptimizerWithAttributes,modeloutput = nothing)
################################################################################
##
## description: Sets up and solves constrained optimization model of electricity
## system capacity expansion and operation problem and extracts solution variables
## for later processing
##
## returns: Model EP object containing the entire optimization problem model to be solved by SolveModel.jl
##
################################################################################
function generate_model(setup::Dict,inputs::Dict,OPTIMIZER::MOI.OptimizerWithAttributes,modeloutput = nothing)

	T = inputs["T"]     # Number of time steps (hours)
	Z = inputs["Z"]     # Number of zones

	## Start pre-solve timer
	presolver_start_time = time()

	# Generate Energy Portfolio (EP) Model
	EP = Model(OPTIMIZER)

	# Introduce dummy variable fixed to zero to ensure that expressions like eTotalCap,
	# eTotalCapCharge, eTotalCapEnergy and eAvail_Trans_Cap all have a JuMP variable
	@variable(EP, vZERO == 0);

	# Initialize Power Balance Expression
	# Expression for "baseline" power balance constraint
	@expression(EP, ePowerBalance[t=1:T, z=1:Z], 0)

	# Initialize Objective Function Expression
	@expression(EP, eObj, 0)

<<<<<<< HEAD

	#@expression(EP, :eCO2Cap[cap=1:inputs["NCO2Cap"]], 0)
	@expression(EP, eGenerationByZone[z=1:Z, t=1:T], 0)
=======
	# Initialize Capacity Reserve Margin Expression
	if setup["CapacityReserveMargin"] > 0
		@expression(EP, eCapResMarBalance[res=1:inputs["NCapacityReserveMargin"], t=1:T], 0)
	end

	# Energy Share Requirement
	if setup["EnergyShareRequirement"] >= 1
		@expression(EP, eESR[ESR=1:inputs["nESR"]], 0)
	end

	if (setup["MinCapReq"] == 1)
		@expression(EP, eMinCapRes[mincap = 1:inputs["NumberOfMinCapReqs"]], 0)
	end
>>>>>>> e8965d61

	# Infrastructure
	EP = discharge(EP, inputs, setup["EnergyShareRequirement"])

	EP = non_served_energy(EP, inputs, setup["CapacityReserveMargin"])

##dev_ddp
	if setup["MultiStage"] > 0
		EP = investment_discharge_multi_stage(EP, inputs, setup["MultiStageSettingsDict"])
	else
		EP = investment_discharge(EP, inputs)
	end
##Aneesha's PR modification
	EP = investment_discharge(EP, inputs, setup["MinCapReq"])
##Dev

	if setup["UCommit"] > 0
		EP = ucommit(EP, inputs, setup["UCommit"])
	end

	if setup["Reserves"] > 0
		EP = reserves(EP, inputs, setup["UCommit"])
	end

	if Z > 1
##dev_ddp
		if setup["MultiStage"] > 0
			EP = transmission_multi_stage(EP, inputs, setup["UCommit"], setup["NetworkExpansion"], setup["MultiStageSettingsDict"])
		else
			EP = transmission(EP, inputs, setup["UCommit"], setup["NetworkExpansion"])
		end
##Aneesha's PR modification
		EP = transmission(EP, inputs, setup["UCommit"], setup["NetworkExpansion"], setup["CapacityReserveMargin"])
##Dev
	end

	# Technologies
	# Model constraints, variables, expression related to dispatchable renewable resources

	if !isempty(inputs["VRE"])
		EP = curtailable_variable_renewable(EP, inputs, setup["Reserves"], setup["CapacityReserveMargin"])
	end

	# Model constraints, variables, expression related to non-dispatchable renewable resources
	if !isempty(inputs["MUST_RUN"])
		EP = must_run(EP, inputs, setup["CapacityReserveMargin"])
	end

	# Model constraints, variables, expression related to energy storage modeling
	if !isempty(inputs["STOR_ALL"])
##dev_ddp
		if setup["MultiStage"] > 0 
			EP = storage_multi_stage(EP, inputs, setup["Reserves"], setup["OperationWrapping"], setup["LongDurationStorage"], setup["MultiStageSettingsDict"])
		else
			EP = storage(EP, inputs, setup["Reserves"], setup["OperationWrapping"], setup["LongDurationStorage"])
		end
##Aneesha's PR modification
		EP = storage(EP, inputs, setup["Reserves"], setup["OperationWrapping"], setup["LongDurationStorage"], setup["EnergyShareRequirement"], setup["CapacityReserveMargin"], setup["StorageLosses"])
##Dev
	end

	# Model constraints, variables, expression related to reservoir hydropower resources
	if !isempty(inputs["HYDRO_RES"])
		EP = hydro_res(EP, inputs, setup["Reserves"], setup["CapacityReserveMargin"])
	end

	# Model constraints, variables, expression related to reservoir hydropower resources with long duration storage
	if setup["OperationWrapping"] == 1 && !isempty(inputs["STOR_HYDRO_LONG_DURATION"])
		EP = hydro_inter_period_linkage(EP, inputs)
	end

	# Model constraints, variables, expression related to demand flexibility resources
	if !isempty(inputs["FLEX"])
		EP = flexible_demand(EP, inputs, setup["CapacityReserveMargin"])
	end
	# Model constraints, variables, expression related to thermal resource technologies
	if !isempty(inputs["THERM_ALL"])
		EP = thermal(EP, inputs, setup["UCommit"], setup["Reserves"], setup["CapacityReserveMargin"])
	end

	# Policies
	# CO2 emissions limits
	EP = co2_cap(EP, inputs, setup)


	# Energy Share Requirement
	if setup["EnergyShareRequirement"] >= 1
		EP = energy_share_requirement(EP, inputs, setup)
	end

	#Capacity Reserve Margin
	if setup["CapacityReserveMargin"] > 0
		EP = cap_reserve_margin(EP, inputs, setup)
	end

	if (setup["MinCapReq"] == 1)
		EP = minimum_capacity_requirement(EP, inputs, setup)
	end

	## Define the objective function
	@objective(EP,Min,EP[:eObj])

	## Power balance constraints
	# demand = generation + storage discharge - storage charge - demand deferral + deferred demand satisfaction - demand curtailment (NSE)
	#          + incoming power flows - outgoing power flows - flow losses - charge of heat storage + generation from NACC
	@constraint(EP, cPowerBalance[t=1:T, z=1:Z], EP[:ePowerBalance][t,z] == inputs["pD"][t,z])

	## Record pre-solver time
	presolver_time = time() - presolver_start_time
    	#### Question - What do we do with this time now that we've split this function into 2?
	if setup["PrintModel"] == 1
		if modeloutput === nothing
			filepath = joinpath(pwd(), "YourModel.lp")
			JuMP.write_to_file(EP, filepath)
		else
			filepath = joinpath(modeloutput, "YourModel.lp")
			JuMP.write_to_file(EP, filepath)
		end
		println("Model Printed")
    	end

    return EP
end<|MERGE_RESOLUTION|>--- conflicted
+++ resolved
@@ -109,11 +109,9 @@
 	# Initialize Objective Function Expression
 	@expression(EP, eObj, 0)
 
-<<<<<<< HEAD
 
 	#@expression(EP, :eCO2Cap[cap=1:inputs["NCO2Cap"]], 0)
 	@expression(EP, eGenerationByZone[z=1:Z, t=1:T], 0)
-=======
 	# Initialize Capacity Reserve Margin Expression
 	if setup["CapacityReserveMargin"] > 0
 		@expression(EP, eCapResMarBalance[res=1:inputs["NCapacityReserveMargin"], t=1:T], 0)
@@ -127,7 +125,6 @@
 	if (setup["MinCapReq"] == 1)
 		@expression(EP, eMinCapRes[mincap = 1:inputs["NumberOfMinCapReqs"]], 0)
 	end
->>>>>>> e8965d61
 
 	# Infrastructure
 	EP = discharge(EP, inputs, setup["EnergyShareRequirement"])
