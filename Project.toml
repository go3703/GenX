name = "GenX"
uuid = "5d317b1e-30ec-4ed6-a8ce-8d2d88d7cfac"
authors = ["Jesse Jenkins", "Nestor Sepulveda", "Dharik Mallapragada", "Aaron Schwartz", "Neha Patankar", "Qingyu Xu", "Jack Morris", "Sambuddha Chakrabarti"]
version = "1.0.0"

[deps]
BenchmarkTools = "6e4b80f9-dd63-53aa-95a3-0cdb28fa8baf"
CSV = "336ed68f-0bac-5ca0-87d4-7b16caf5d00b"
Cbc = "9961bab8-2fa3-5c5a-9d89-47fab24efd76"
Clp = "e2554f3b-3117-50c0-817c-e040a3ddf72d"
Clustering = "aaaa29a8-35af-508c-8bc3-b662a17a0fe5"
Combinatorics = "861a8166-3701-5b0c-9a16-15d98fcdc6aa"
DataFrames = "a93c6f00-e57d-5684-b7b6-d8193f3e46c0"
DataStructures = "864edb3b-99cc-5e75-8d2d-829cb0a9cfe8"
Dates = "ade2ca70-3891-5945-98fb-dc099432e06a"
DiffEqSensitivity = "41bf760c-e81c-5289-8e54-58b1f1f8abe2"
Distances = "b4f34e82-e78d-54a5-968a-f98e89d6e8f7"
Documenter = "e30172f5-a6a5-5a46-863b-614d45cd2de4"
DocumenterTools = "35a29f4d-8980-5a13-9543-d66fff28ecb8"
GLPK = "60bf3e95-4087-53dc-ae20-288a0d20c6a6"
Gurobi = "2e9cd046-0924-5485-92f1-d5272153d98b"
Ipopt = "b6b21f68-93f8-5de0-b562-5493be1d77c9"
JuMP = "4076af6c-e467-56ae-b986-b466b2749572"
LinearAlgebra = "37e2e46d-f89d-539d-b4ee-838fcccc9c8e"
MathProgBase = "fdba3010-5040-5b88-9595-932c9decdf73"
OrdinaryDiffEq = "1dea7af3-3e70-54e6-95c3-0bf5283fa5ed"
QuasiMonteCarlo = "8a4e6c94-4038-4cdc-81c3-7e6ffdb2a71b"
Statistics = "10745b16-79ce-11e8-11f9-7d13ad32a3b2"
StatsBase = "2913bbd2-ae8a-5f71-8c99-4fb6c76f3a91"
YAML = "ddb6d928-2868-570f-bddf-ab3f9cf99eb6"

[compat]
BenchmarkTools = "1.0.0"
CSV = "0.6.0"
Cbc = "0.8.0"
Clp = "0.8.1"
Clustering = "0.14.2"
Combinatorics = "1.0.2"
DataFrames = "0.20.2"
DataStructures = "0.17.20"
DiffEqSensitivity = "6.33.0"
Distances = "0.10.2"
Documenter = "0.24.7"
DocumenterTools = "0.1.9"
GLPK = "0.14.8"
<<<<<<< HEAD
Ipopt = "0.6.0, 0.7"
=======
Gurobi = "0.7.6, 0.9"
Ipopt = "0.6.0"
>>>>>>> c00cdfaa
JuMP = "0.21.3"
MathProgBase = "0.7.8"
OrdinaryDiffEq = "5.42.3"
QuasiMonteCarlo = "0.2.3"
StatsBase = "0.33.0"
YAML = "0.4.3"
julia = "1"

[extras]
Test = "8dfed614-e22c-5e08-85e1-65c5234f0b40"

[targets]
test = ["Test"]<|MERGE_RESOLUTION|>--- conflicted
+++ resolved
@@ -43,12 +43,8 @@
 Documenter = "0.24.7"
 DocumenterTools = "0.1.9"
 GLPK = "0.14.8"
-<<<<<<< HEAD
 Ipopt = "0.6.0, 0.7"
-=======
 Gurobi = "0.7.6, 0.9"
-Ipopt = "0.6.0"
->>>>>>> c00cdfaa
 JuMP = "0.21.3"
 MathProgBase = "0.7.8"
 OrdinaryDiffEq = "5.42.3"
