--- conflicted
+++ resolved
@@ -4,10 +4,7 @@
 version = "1.0.0"
 
 [deps]
-<<<<<<< HEAD
-=======
 BenchmarkTools = "6e4b80f9-dd63-53aa-95a3-0cdb28fa8baf"
->>>>>>> a46fbb84
 CSV = "336ed68f-0bac-5ca0-87d4-7b16caf5d00b"
 Cbc = "9961bab8-2fa3-5c5a-9d89-47fab24efd76"
 Clp = "e2554f3b-3117-50c0-817c-e040a3ddf72d"
@@ -33,10 +30,7 @@
 YAML = "ddb6d928-2868-570f-bddf-ab3f9cf99eb6"
 
 [compat]
-<<<<<<< HEAD
-=======
 BenchmarkTools = "1.0.0"
->>>>>>> a46fbb84
 CSV = "0.6.0"
 Cbc = "0.8.0"
 Clp = "0.8.1"
